--- conflicted
+++ resolved
@@ -281,13 +281,8 @@
   Slice memkey = lkey.memtable_key();
 
   std::shared_ptr<MemTableRep::Iterator> iter(
-<<<<<<< HEAD
-    table_.get()->GetIterator(lkey.user_key()));
+    table_->GetIterator(lkey.user_key()));
   iter->Seek(key, memkey.data());
-=======
-    table_->GetIterator(lkey.user_key()));
-  iter->Seek(memkey.data());
->>>>>>> b1d2de4a
 
   if (iter->Valid()) {
     // entry format is:
